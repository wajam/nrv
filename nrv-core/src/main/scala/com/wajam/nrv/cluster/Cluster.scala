package com.wajam.nrv.cluster

import com.wajam.nrv.service._
import com.wajam.nrv.Logging
import com.wajam.nrv.utils.Observable
import com.wajam.nrv.tracing.Tracer
import com.wajam.nrv.consistency.ConsistencyOne
import com.wajam.nrv.protocol.{NrvProtocol, Protocol}
import com.wajam.nrv.protocol.codec.HybridCodec

/**
 * A cluster composed of services that are provided by nodes.
 */
class Cluster(val localNode: LocalNode,
              val clusterManager: ClusterManager,
              actionSupportOptions: ActionSupportOptions = new ActionSupportOptions(),
              optDefaultProtocol: Option[Protocol] = None)
  extends ActionSupport with Logging with Observable {

  // assign default resolver, switchboard, etc.
  applySupport(cluster = Some(this), switchboard = Some(new Switchboard),
    resolver = Some(new Resolver), tracer = Some(new Tracer), consistency = Some(new ConsistencyOne),
<<<<<<< HEAD
    responseTimeout = Some(1000L), nrvCodec = Some(new GenericJavaSerializeCodec), supportedProtocols = Some(Set()))
=======
    responseTimeout = Some(1000L), nrvCodec = Some(new HybridCodec))
>>>>>>> 08f14f54

  applySupportOptions(actionSupportOptions)

  var services = Map[String, Service]()
  var protocols = Map[String, Protocol]()

  // initialize manager
  clusterManager.init(cluster)

  def isLocalNode(node: Node) = node == localNode

  // recover alternative protocol or get the default one
  val defaultProtocol = optDefaultProtocol.getOrElse({
    new NrvProtocol(this.localNode, 10000, 100)
  })

  // register default protocol
  this.registerProtocol(defaultProtocol, default = true)


  def registerProtocol(protocol: Protocol, default: Boolean = false) {
    this.protocols += (protocol.name -> protocol)

    if (default) {
      this.applySupport(protocol = Some(protocol))
    }
  }

  def getService(name: String): Service = this.services(name)

  def registerService(service: Service): Service = {
    service.supportedBy(this)
    service.addParentObservable(this)
    this.services += (service.name -> service)
    service
  }

  def getAction(url: ActionURL, method: String): Action = {
    val service = services.get(url.service)
    if (service == None)
      return null

    val action = service.get.findAction(url.path, method)

    action.getOrElse(null)
  }

  def start() {
    clusterManager.start()

    for ((name, protocol) <- this.protocols) {
      protocol.start()
    }

    for ((name, service) <- this.services) {
      service.start()
    }
  }

  def stop(timeOutInMs: Long = 0L) {
    clusterManager.leave(timeOutInMs)

    for ((name, service) <- this.services) {
      service.stop()
    }

    for ((name, protocol) <- this.protocols) {
      protocol.stop()
    }

    clusterManager.stop()
  }
}<|MERGE_RESOLUTION|>--- conflicted
+++ resolved
@@ -20,11 +20,7 @@
   // assign default resolver, switchboard, etc.
   applySupport(cluster = Some(this), switchboard = Some(new Switchboard),
     resolver = Some(new Resolver), tracer = Some(new Tracer), consistency = Some(new ConsistencyOne),
-<<<<<<< HEAD
-    responseTimeout = Some(1000L), nrvCodec = Some(new GenericJavaSerializeCodec), supportedProtocols = Some(Set()))
-=======
-    responseTimeout = Some(1000L), nrvCodec = Some(new HybridCodec))
->>>>>>> 08f14f54
+    responseTimeout = Some(1000L), nrvCodec = Some(new HybridCodec), supportedProtocols = Some(Set()))
 
   applySupportOptions(actionSupportOptions)
 
