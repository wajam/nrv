package com.wajam.nrv.protocol

import com.wajam.nrv.protocol.codec.{Codec, StringCodec}
import org.jboss.netty.buffer.ChannelBuffers
import org.jboss.netty.handler.codec.http._
import java.net.{InetSocketAddress, URI}
import scala.collection.JavaConverters._
import com.wajam.nrv.cluster.{Node, LocalNode}
import com.wajam.nrv.transport.http.HttpNettyTransport
import com.wajam.nrv.data._
import com.wajam.nrv.service.ActionMethod
import com.wajam.nrv.RouteException

/**
 * Implementation of HTTP protocol.
 */
class HttpProtocol(name: String,
                   localNode: LocalNode,
                   idleConnectionTimeoutMs: Long,
<<<<<<< HEAD
                   maxConnectionPoolSize: Int,
                   chunkSize: Option[Int] = None)
  extends Protocol(name) {
=======
                   maxConnectionPoolSize: Int)
  extends Protocol(name, localNode) {
>>>>>>> eb91629e

  private val contentTypeCodecs = new collection.mutable.HashMap[String, Codec]
  contentTypeCodecs += ("text/plain" -> new StringCodec())

<<<<<<< HEAD
  private val enableChunkEncoding = !chunkSize.isEmpty

  override val transport = new HttpNettyTransport(localNode.listenAddress,
=======
  val transport = new HttpNettyTransport(localNode.listenAddress,
>>>>>>> eb91629e
    localNode.ports(name),
    this,
    idleConnectionTimeoutMs,
    maxConnectionPoolSize)

  def start() {
    transport.start()
  }

  def stop() {
    transport.stop()
  }

  def registerCodec(contentType: String, codec: Codec) {
    contentTypeCodecs += (contentType -> codec)
  }

  override def parse(message: AnyRef, flags: Map[String, Any]): Message = {
    val msg = new InMessage()
    message match {
      case req: HttpRequest => {
        msg.protocolName = name
        msg.method = req.getMethod.getName
        msg.serviceName = HttpHeaders.getHost(req, "")
        msg.path = new URI(req.getUri).getPath
        msg.attachments(HttpProtocol.KEEP_ALIVE_KEY) = isKeepAlive(req)
        msg.code = if (req.getHeader(HttpProtocol.CODE_HEADER) != null) {
          req.getHeader(HttpProtocol.CODE_HEADER).toInt
        } else {
          200
        }
        val nettyUriDecoder = new QueryStringDecoder(req.getUri)
        val parsedParameters = Map.empty[String, Any] ++ nettyUriDecoder.getParameters.asScala.mapValues(_.asScala)
        msg.parameters ++= collapseSingletonLists(parsedParameters)
        mapHeaders(req, msg)
        mapContent(req, msg)
      }
      case res: HttpResponse => {
        msg.protocolName = name
        msg.method = if (res.getHeader(HttpProtocol.METHOD_HEADER) != null) {
          res.getHeader(HttpProtocol.METHOD_HEADER)
        } else {
          ActionMethod.GET
        }
        msg.serviceName = if (res.getHeader(HttpProtocol.SERVICE_HEADER) != null) {
          res.getHeader(HttpProtocol.SERVICE_HEADER)
        } else {
          ""
        }
        msg.path = if (res.getHeader(HttpProtocol.PATH_HEADER) != null) {
          res.getHeader(HttpProtocol.PATH_HEADER)
        } else {
          ""
        }
        msg.code = res.getStatus.getCode
        mapHeaders(res, msg)
        mapContent(res, msg)
      }
      case _ => throw new RuntimeException("Invalid type: " + message.getClass.getName)
    }
    msg
  }

  def generate(message: Message, flags: Map[String, Any]): AnyRef = {
    generate(message)
  }

  private def generate(message: Message): AnyRef = {
    message match {
      case req: InMessage => {
        val query = new StringBuilder()
        req.parameters.foreach(e => {
          query.append(e._1).append("=").append(e._2).append('&')
        })
        var uri = req.serviceName + req.path
        if (query.length > 0) {
          uri = uri + '?' + query
        }
        val request = new DefaultHttpRequest(HttpVersion.HTTP_1_1, HttpMethod.valueOf(req.method), uri)
        setRequestHeaders(request, req)
        setAllContentAtOnce(request, encodeData(req))
        request
      }
      case res: OutMessage => {
        encodeData(res) match {
          case Some(data) if(enableChunkEncoding && data.length > chunkSize.get) => {
            val chunkedResponse = HttpProtocol.HttpChunkedMessage(this, res, data)
            setResponseHeaders(chunkedResponse.begin, res)
            setKeepAlive(chunkedResponse.begin, res)

            chunkedResponse
          }
          case maybeData => {
            val response = new DefaultHttpResponse(HttpVersion.HTTP_1_1, HttpResponseStatus.valueOf(res.code))
            setResponseHeaders(response, res)
            setAllContentAtOnce(response, maybeData)
            setKeepAlive(response, res)

            response
          }
        }
      }
    }
  }

  override protected def handleIncomingMessageError(exception: Exception, connectionInfo: Option[AnyRef]) {
    handleOutgoing(null, createErrorMessage(exception, exception match {
      case pe: ParsingException => pe.code
      case re: RouteException => 404
      case _ => 500
    }, connectionInfo))
  }

  private def mapHeaders(httpMessage: HttpMessage, message: Message) {
    val headers: Map[String, Any] = httpMessage.getHeaderNames.asScala.map {
      key =>
        key.toUpperCase -> httpMessage.getHeaders(key).asScala
    }.toMap
    message.metadata ++= collapseSingletonLists(headers)
  }

  private def mapContent(httpMessage: HttpMessage, message: Message) {
    val contentTypeHeader = message.metadata.getOrElse("CONTENT-TYPE",
      HttpProtocol.DEFAULT_CONTENT_TYPE).toString
    val (contentType, contentEncoding) = splitContentTypeHeader(contentTypeHeader)
    val byteBuffer = httpMessage.getContent.toByteBuffer
    val bytes = new Array[Byte](byteBuffer.limit())
    httpMessage.getContent.readBytes(bytes)
    contentTypeCodecs.get(contentType) match {
      case Some(codec) => message.messageData = codec.decode(bytes, contentEncoding)
      case None => {
        throw new ParsingException("Unsupported content-type " + contentType, 406)
      }
    }
  }

  private def setRequestHeaders(httpMessage: HttpMessage, message: Message) {
    setHeaders(httpMessage, message)
    httpMessage.addHeader(HttpProtocol.CODE_HEADER, message.code)
  }

  private def setResponseHeaders(httpMessage: HttpMessage, message: Message) {
    setHeaders(httpMessage, message)
    httpMessage.addHeader(HttpProtocol.METHOD_HEADER, message.method)
    httpMessage.addHeader(HttpProtocol.PATH_HEADER, message.path)
    httpMessage.addHeader(HttpProtocol.SERVICE_HEADER, message.serviceName)
  }

  private def setHeaders(httpMessage: HttpMessage, message: Message) {
    message.metadata.foreach(e => httpMessage.addHeader(e._1, e._2))
  }

  private def setAllContentAtOnce(httpMessage: HttpMessage, maybeData: Option[Array[Byte]]) {
    maybeData match {
      case Some(data) => {
        httpMessage.setContent(ChannelBuffers.copiedBuffer(data))
        httpMessage.setHeader("Content-Length", data.length)
      }
      case None => httpMessage.setHeader("Content-Length", 0)
    }
  }

  private def setKeepAlive(response: HttpMessage, res: Message) {
    if (isKeepAlive(response) && res.attachments.getOrElse(HttpProtocol.KEEP_ALIVE_KEY, false).asInstanceOf[Boolean]) {
      res.attachments(Protocol.CLOSE_AFTER) = false
      response.setHeader("Connection", "keep-alive")
    } else {
      res.attachments(Protocol.CLOSE_AFTER) = true
      response.setHeader("Connection", "close")
    }
  }

  // Split an OutMessage in chunks, according to the chunk size set in configuration
  private def splitInChunks(message: Message, data: Array[Byte]): Seq[DefaultHttpChunk] = {
    import math.min

    val size = chunkSize.get
    val length = data.length
    val offsets = 0 until length by size

    (for(o <- offsets) yield new DefaultHttpChunk(ChannelBuffers.wrappedBuffer(data, o, min(length - o, size)))) toSeq
  }

  private def encodeData(message: Message): Option[Array[Byte]] = {
    if (message.messageData != null) {
      val contentTypeHeader = message.metadata.getOrElse("Content-Type",
        HttpProtocol.DEFAULT_CONTENT_TYPE).toString
      val (contentType, contentEncoding) = splitContentTypeHeader(contentTypeHeader)
      contentTypeCodecs.get(contentType) match {
        case Some(codec) => Some(codec.encode(message.messageData, contentEncoding))
        case None => {
          log.warn("Missing codec for content-type {}", contentType)
          None
        }
      }
    }
    else None
  }

  private def isKeepAlive(message: HttpMessage): Boolean = {
    if (message.getHeader("Connection") == null) {
      message.getProtocolVersion == HttpVersion.HTTP_1_1
    } else if (message.getHeader("Connection").equalsIgnoreCase("keep-alive")) {
      true
    } else {
      false
    }
  }

  private def splitContentTypeHeader(contentType: String): (String, String) = {
    val parts = contentType.split(";")
    var found = false
    var charset: String = HttpProtocol.DEFAULT_ENCODING
    for (part: String <- parts if !found) {
      if (part.trim().startsWith("charset=")) {
        val vals = part.split("=")
        if (vals.length > 1) {
          charset = vals(1).trim()
          charset = charset.replaceAll("\"", "").replaceAll("'", "")
          found = true
        }
      }
    }
    (parts(0), charset)
  }

  private def collapseSingletonLists(parameters: Map[String, Any]): Map[String, MValue] = {
    parameters.mapValues(v => {
      v match {
        case l: Seq[_] if l.size == 1 => {
          MString(l(0).asInstanceOf[String])
        }
        case x => MList(v.asInstanceOf[Iterable[String]].map(MString(_)))
      }
    })
  }

  private def createErrorMessage(exception: Exception, code: Int, connectionInfo: Option[AnyRef]): OutMessage = {
    val errorMessage = new OutMessage()
    errorMessage.code = code
    errorMessage.messageData = exception.getMessage
    errorMessage.attachments(Protocol.CONNECTION_KEY) = connectionInfo
    errorMessage.attachments(Protocol.CLOSE_AFTER) = true
    errorMessage.metadata += (("Content-Type", new MString(HttpProtocol.DEFAULT_CONTENT_TYPE + "; charset=" + HttpProtocol.DEFAULT_ENCODING)))
    errorMessage
  }

  def sendMessage(destination: Node,
                  message: AnyRef,
                  closeAfter: Boolean,
                  flags: Map[String, Any],
                  completionCallback: (Option[Throwable]) => Unit) {
    transport.sendMessage(destination.protocolsSocketAddress(name), message, closeAfter, completionCallback)
  }

  def sendResponse(connection: AnyRef,
                   message: AnyRef,
                   closeAfter: Boolean,
                   flags: Map[String, Any],
                   completionCallback: (Option[Throwable]) => Unit) {
    transport.sendResponse(connection, message, closeAfter, completionCallback)
  }
}

object HttpProtocol {
  val DEFAULT_CONTENT_TYPE = "text/plain"
  val DEFAULT_ENCODING = "ISO-8859-1"
  val KEEP_ALIVE_KEY = "httpprotocol-keepalive"
  val STATUS_CODE_KEY = "status-code"

  val CODE_HEADER = "nrv-code-header"
  val METHOD_HEADER = "nrv-method-header"
  val PATH_HEADER = "nrv-path-header"
  val SERVICE_HEADER = "nrv-service-header"

  case class HttpChunkedMessage(begin: DefaultHttpResponse,
                                chunks: Seq[DefaultHttpChunk],
                                emptyChunk: DefaultHttpChunk,
                                trailer: DefaultHttpChunkTrailer)

  object HttpChunkedMessage {

    val EMPTY_CHUNK = new DefaultHttpChunk(ChannelBuffers.EMPTY_BUFFER)
    val TRAILER = new DefaultHttpChunkTrailer

    def apply(protocol: HttpProtocol, res: OutMessage, data: Array[Byte]) = {
      val begin = new DefaultHttpResponse(HttpVersion.HTTP_1_1, HttpResponseStatus.valueOf(res.code))
      begin.addHeader("Transfer-Encoding", "chunked")
      begin.setChunked(true)

      val chunks = protocol.splitInChunks(res, data)

      new HttpChunkedMessage(begin, chunks, EMPTY_CHUNK, TRAILER)
    }
  }
}
<|MERGE_RESOLUTION|>--- conflicted
+++ resolved
@@ -17,25 +17,16 @@
 class HttpProtocol(name: String,
                    localNode: LocalNode,
                    idleConnectionTimeoutMs: Long,
-<<<<<<< HEAD
                    maxConnectionPoolSize: Int,
                    chunkSize: Option[Int] = None)
-  extends Protocol(name) {
-=======
-                   maxConnectionPoolSize: Int)
   extends Protocol(name, localNode) {
->>>>>>> eb91629e
 
   private val contentTypeCodecs = new collection.mutable.HashMap[String, Codec]
   contentTypeCodecs += ("text/plain" -> new StringCodec())
 
-<<<<<<< HEAD
   private val enableChunkEncoding = !chunkSize.isEmpty
 
-  override val transport = new HttpNettyTransport(localNode.listenAddress,
-=======
   val transport = new HttpNettyTransport(localNode.listenAddress,
->>>>>>> eb91629e
     localNode.ports(name),
     this,
     idleConnectionTimeoutMs,
