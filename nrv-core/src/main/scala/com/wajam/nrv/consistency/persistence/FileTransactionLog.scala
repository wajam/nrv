--- conflicted
+++ resolved
@@ -261,12 +261,7 @@
     while (it.hasNext && !beyondMax && foundRequest.isEmpty) {
       it.next() match {
         case request: Request if request.timestamp == timestamp => foundRequest = Some(request)
-<<<<<<< HEAD
-//        case record: TimestampedRecord if record.timestamp > timestamp => beyondMax = true
-        case record: LogRecord if record.id > lastFileId => beyondMax = true
-=======
         case record: LogRecord if record.id >= nextFileFirstId => beyondMax = true
->>>>>>> 0ce1edea
         case _ =>
       }
     }
