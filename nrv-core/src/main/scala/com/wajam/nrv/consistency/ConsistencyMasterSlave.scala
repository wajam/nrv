package com.wajam.nrv.consistency

import com.wajam.nrv.service._
import com.wajam.nrv.data._
import com.wajam.nrv.utils.timestamp.{Timestamp, TimestampGenerator}
import com.yammer.metrics.scala.{Meter, Instrumented}
import com.wajam.nrv.utils.Event
import com.wajam.nrv.consistency.persistence.{LogRecordSerializer, NullTransactionLog, FileTransactionLog}
import java.util.concurrent.TimeUnit
import com.yammer.metrics.core.Gauge
import com.wajam.nrv.UnavailableException
import com.wajam.nrv.Logging
import com.wajam.nrv.consistency.replication._
import scala.actors.Actor
<<<<<<< HEAD

import com.wajam.nrv.consistency.replication._
import scala.actors.Actor
import com.wajam.nrv.service.MemberStatus.Leaving
=======
>>>>>>> 1e58b1ac

/**
 * Consistency manager for consistent master/slave replication of the binded storage service. The mutation messages are
 * recorded in a transaction log per service member and replicated to slave replicas.
 *
 * TODO: more about transfering the data from log or from store. More about replicas selection.
 *
 * The consistency manager ensure that the storage and the transaction log are always consistent. The consistencyMasterSlave
 * will observe the StatusTransitionAttemptsEvents from the ClusterManager, and will apply a veto on the event if it detects
 * inconsistency, thereby blocking the ServiceMember status transition. It will only allow a service member to go Up if the
 * store and the transaction log are consistent. In case of inconsistency during the service member storage lifetime, the
 * service member status is set to Down. The consistency manager tries to perform the necessary recovery while the service
 * member tries to go up.
 *
 * ASSUMPTIONS:
 * - The messages for a given token are sequenced before reaching the consistency manager.
 * - Messages timestamps are unique in the whole cluster and also sequenced per message token.
 *
 * IMPORTANT NOTES:
 * - This class is still a work in progress.
 * - Support binding to a single service. The service must extends ConsistentStore.
 */
class ConsistencyMasterSlave(val timestampGenerator: TimestampGenerator, txLogDir: String, txLogEnabled: Boolean,
                             txLogRolloverSize: Int = 50000000, txLogCommitFrequency: Int = 5000,
                             replicationTps: Int = 50, replicationWindowSize: Int = 20,
                             replicationSubscriptionIdleTimeout: Long = 30000L, replicationSubscribeDelay: Long = 5000,
                             replicationResolver: Option[Resolver] = None)
  extends Consistency with Logging {

  import SubscriptionManagerProtocol._

  private val lastWriteTimestamp = new AtomicTimestamp(AtomicTimestamp.updateIfGreater, None)

  @volatile // updates are synchronized but lookups are not
  private var recorders: Map[Long, TransactionRecorder] = Map()

  private var consistencyStates: Map[Long, MemberConsistencyState] = Map()

  private var metrics: Metrics = null

  private var started = false

  def service: Service with ConsistentStore = bindedServices.head.asInstanceOf[Service with ConsistentStore]

  def resolver = replicationResolver.getOrElse(service.resolver)

  def serializer = new LogRecordSerializer(service.nrvCodec)

  // Mapping between token ranges and service member to speedup consistent timestamp lookup function passed to
  // the consistent storage.
  private var rangeMembers: Map[TokenRange, ServiceMember] = Map()

  private def updateRangeMemberCache() {
    rangeMembers = service.members.flatMap(member => service.getMemberTokenRanges(member).map((_, member))).toMap
  }

  // Replication subscriber action
  private lazy val replicationSubscriber = new ReplicationSubscriber(service, service,
    replicationSubscriptionIdleTimeout, txLogCommitFrequency)
  private lazy val publishAction = new Action("/replication/publish/:" + ReplicationParam.SubscriptionId,
    replicationSubscriber.handlePublishMessage(_), ActionMethod.POST)

  // Replication publisher actions
  private lazy val replicationPublisher: ReplicationPublisher = {
    def getTransactionLog(member: ResolvedServiceMember) = recorders.get(member.token) match {
      case Some(recorder) => recorder.txLog
      case None => NullTransactionLog
    }

    def getMemberCurrentConsistentTimestamp(member: ResolvedServiceMember) = recorders.get(member.token) match {
      case Some(recorder) => recorder.currentConsistentTimestamp
      case None => None
    }

    new ReplicationPublisher(service, service, getTransactionLog, getMemberCurrentConsistentTimestamp,
      publishAction = publishAction, publishTps = replicationTps, publishWindowSize = replicationWindowSize,
      maxIdleDurationInMs = replicationSubscriptionIdleTimeout)
  }
  private lazy val subscribeAction = new Action("/replication/subscribe/:" + ReplicationParam.Token,
    replicationPublisher.handleSubscribeMessage(_), ActionMethod.POST)
  private lazy val unsubscribeAction = new Action("/replication/unsubscribe/:" + ReplicationParam.Token,
    replicationPublisher.handleUnsubscribeMessage(_), ActionMethod.POST)

  /**
   * Returns local service members with their associated consistency state. Service member without states
   * (e.g. member status Down) are excluded.
   */
  override def localMembersStates: Iterable[(ResolvedServiceMember, MemberConsistencyState)] = {
    consistencyStates.map {
      case (token, state) => (ResolvedServiceMember(service, token), state)
    }
  }

  override def start() {
    synchronized {
      // TODO: update cache when new members are added/removed (i.e. live shard split/merge)
      updateRangeMemberCache()

      publishAction.applySupport(resolver = Some(new Resolver(tokenExtractor = Resolver.TOKEN_RANDOM())),
        nrvCodec = Some(serializer.messageCodec))
      subscribeAction.applySupport(resolver = replicationResolver, nrvCodec = Some(serializer.messageCodec))
      unsubscribeAction.applySupport(resolver = replicationResolver, nrvCodec = Some(serializer.messageCodec))
      publishAction.start()
      subscribeAction.start()
      unsubscribeAction.start()

      replicationPublisher.start()
      replicationSubscriber.start()
      SubscriptionManagerActor.start()

      // Subscribe for replication to all master service members the current node is a slave
      info("Startup replication subscription  {}", service)
      service.members.withFilter(member => member.status == MemberStatus.Up && isSlaveReplicaOf(member)).foreach {member =>
        SubscriptionManagerActor ! Subscribe(member, ReplicationMode.Store)
      }

      started = true
    }
  }

  override def stop() {
    synchronized {
      if (started) {
        SubscriptionManagerActor !? Kill
        replicationSubscriber.stop()
        replicationPublisher.stop()
<<<<<<< HEAD

        publishAction.stop()
        subscribeAction.stop()
        unsubscribeAction.stop()

=======

        publishAction.stop()
        subscribeAction.stop()
        unsubscribeAction.stop()

>>>>>>> 1e58b1ac
        started = false
      }
    }
  }

  override def bindService(service: Service) {
    require(service.isInstanceOf[ConsistentStore],
      "Consistent service must be type of %s but is %s".format(classOf[ConsistentStore], service.getClass))
    require(bindedServices.size == 0, "Cannot bind to multiple services. Already bound to %s".format(bindedServices.head))

    super.bindService(service)

    metrics = new Metrics(service.name.replace(".", "-"))

    // Setup the current consistent timestamp lookup function to the consistent storage
    info("Setup consistent timestamp lookup for service", service.name)
    this.service.setCurrentConsistentTimestamp((range) => {
      rangeMembers.get(range) match {
        // Local master: lookup consistent timestamp from member recorder
        case Some(member) if cluster.isLocalNode(member.node) => {
          val timestamp = for {
            recorder <- recorders.get(member.token)
            consistentTimestamp <- recorder.currentConsistentTimestamp
          } yield consistentTimestamp
          timestamp.getOrElse(Long.MinValue)
        }
        // Slave replica: assume everything is consistent if member state is consistent
        case Some(member) if consistencyStates.get(member.token) == Some(MemberConsistencyState.Ok) => Long.MaxValue
        // Not a master or slave replica
        case _ => Long.MinValue
      }
    })

    // Register replication subscribe/publish actions
    service.registerAction(publishAction)
    service.registerAction(subscribeAction)
    service.registerAction(unsubscribeAction)
  }

  override def serviceEvent(event: Event) {
    super.serviceEvent(event)

    event match {
      case event: StatusTransitionAttemptEvent if txLogEnabled => {
        handleStatusTransitionAttemptEvent(event)
      }
      case event: StatusTransitionEvent if cluster.isLocalNode(event.member.node) => {
        handleLocalServiceMemberStatusTransitionEvent(event)
      }
      case event: StatusTransitionEvent => {
        handleRemoteServiceMemberStatusTransitionEvent(event)
      }
      case _ => // Ignore unsupported events
    }
  }

  /**
   * Manage consistency state and service member state. This method is called when the cluster manager try to change a
   * service member status. The consistency manager upvote or downvote the service member status transition depending
   * on its internal consistency state.
   */
  private def handleStatusTransitionAttemptEvent(event: StatusTransitionAttemptEvent) {
    event.to match {
      case MemberStatus.Down => {
        // Trying to transition the service member Down. Reset the service member consistency.
        metrics.consistencyNone.mark()
        info("StatusTransitionAttemptEvent: status=Down, prevState={}, newState=None, member={}",
          consistencyStates.get(event.member.token), event.member)
        updateMemberConsistencyState(event.member, newState = None)
        event.vote(pass = true)
      }
      case MemberStatus.Joining => {
        // Trying to transition the service member to joining. Initiate consistency recovery if necessary.
        this.synchronized {
          consistencyStates.get(event.member.token) match {
            case None | Some(MemberConsistencyState.Error) => {
              // Joining when service member is not consistent or in process to become consistent! Perform consistency
              // validation and try to restore service member consistency
              val member = ResolvedServiceMember(service, event.member)
              metrics.consistencyRecovering.mark()
              info("StatusTransitionAttemptEvent: status=Joining, prevState=None|Error, newState=Recovering, member={}",
                member)
              updateMemberConsistencyState(event.member, Some(MemberConsistencyState.Recovering))
              restoreMemberConsistency(member, onSuccess = {
                metrics.consistencyOk.mark()
                info("Local master restoreMemberConsistency: onSuccess {}", member)
                updateMemberConsistencyState(event.member, Some(MemberConsistencyState.Ok))
              }, onError = {
                info("Local master restoreMemberConsistency: onError {}", member)
                metrics.consistencyError.mark()
                updateMemberConsistencyState(event.member, Some(MemberConsistencyState.Error))
              })
              event.vote(pass = false)
            }
            case Some(MemberConsistencyState.Ok) => {
              // Already consistent.
              metrics.consistencyOk.mark()
              info("StatusTransitionAttemptEvent: status=Joining, state=Ok, member={}", event.member)
              event.vote(pass = true)
            }
            case Some(MemberConsistencyState.Recovering) => {
              // Already recovering.
              metrics.consistencyRecovering.mark()
              info("StatusTransitionAttemptEvent: status=Joining, state=Recovering, member={}", event.member)
              event.vote(pass = false)
            }
          }
        }
      }
      case MemberStatus.Up => {
        // Trying to transition the service member Up. Ensure service member is consistent before allowing it to go up.
        this.synchronized {
          consistencyStates.get(event.member.token) match {
            case Some(MemberConsistencyState.Ok) => {
              // Service member is consistent, let member status goes up!
              info("StatusTransitionAttemptEvent: status=Up, state=Ok, member={}", event.member)
              event.vote(pass = true)
            }
            case state => {
              // Service member not consistent yet. Do not allow service member status going Up.
              info("StatusTransitionAttemptEvent: status=Up, state={}, member={}", state, event.member)
              event.vote(pass = false)
            }
          }
        }
      }
      case MemberStatus.Leaving => //no vote for other states
    }
  }

  /**
   * Manage transaction recorder on local service member status changes. Setup a member recorder when the status goes
   * up and remove it when the status goes down. If the service member become inconsistent, change the consistency
   * state to Error and try to put the service member status down.
   */
  private def handleLocalServiceMemberStatusTransitionEvent(event: StatusTransitionEvent) {
    event.to match {
      case MemberStatus.Up => {
        // Iniatialize transaction recorder for local service member going up
        this.synchronized {
          info("Iniatialize transaction recorders for {}", event.member)
          val txLog = if (txLogEnabled) {
            new FileTransactionLog(service.name, event.member.token, txLogDir, txLogRolloverSize,
              serializer = Some(serializer))
          } else {
            NullTransactionLog
          }
          val member = ResolvedServiceMember(service, event.member)
          val recorder = new TransactionRecorder(member, txLog,
            consistencyDelay = timestampGenerator.responseTimeout + 1000,
            consistencyTimeout = math.max(service.responseTimeout + 2000, 15000),
            commitFrequency = txLogCommitFrequency, onConsistencyError = {
              metrics.consistencyError.mark()
              info("onConsistencyError: status={}, prevState={}, newState=Error, member={}", event.member.status,
                consistencyStates.get(member.token), member)
              updateMemberConsistencyState(event.member, Some(MemberConsistencyState.Error))
              cluster.clusterManager.trySetServiceMemberStatusDown(service, event.member)
            })
          recorders += (member.token -> recorder)
          recorder.start()
        }

        // Subscribe to replication source already up for which we are a slave replica
        service.members.withFilter(member =>
          member.status == MemberStatus.Up && isSlaveReplicaOf(member)).foreach {
          SubscriptionManagerActor ! Subscribe(_, ReplicationMode.Store)
        }
      }
      case MemberStatus.Down => {
        this.synchronized {
          // Cancel all master replication subscriptions for the member
          replicationPublisher.terminateSubscriptions(ResolvedServiceMember(service, event.member))

          // Remove transaction recorder for all other cases
          info("Remove transaction recorders for {}", event.member)
          val recorder = recorders.get(event.member.token)
          recorders -= event.member.token
          recorder.foreach(_.kill())
        }
      }
      case MemberStatus.Joining => // Nothing to do
      case MemberStatus.Leaving => // Nothing to do
    }
  }

  /**
   * Manage replication subscriptions on remote service member status change. If local service member is an eligible
   * slave replica of a remote service member going up, initiate a replication subscription to start receiving
   * updates from source replica.
   */
  private def handleRemoteServiceMemberStatusTransitionEvent(event: StatusTransitionEvent) {
    event.to match {
      case MemberStatus.Up => {
        // Subscribe to remote source replica if we are a slave replica of the service member that just went Up
        if (isSlaveReplicaOf(event.member)) {
          SubscriptionManagerActor ! Subscribe(event.member, ReplicationMode.Store)
        }
      }
      case _ =>
        // Unsubscribe slave replication subscriptions if the remote member status is not Up.
        SubscriptionManagerActor ! Unsubscribe(event.member)
    }
  }

  /**
   * This method evaluates if the local node is a slave replica of the specified master serviceMember
   */
  private def isSlaveReplicaOf(member: ServiceMember): Boolean = {
    resolver.resolve(service, member.token).selectedReplicas match {
      case Seq(source, replicas@_*) if replicas.exists(r => cluster.isLocalNode(r.node)) => true
      case _ => false
    }
  }

  /**
   * Update the specified member consistency state. The update is synchromized but the notify call is not.
   */
  private def updateMemberConsistencyState(member: ServiceMember, newState: Option[MemberConsistencyState],
                                           triggerEvent: Boolean = true): Option[ConsistencyStateTransitionEvent] = {
    val prevState = this.synchronized {
      val prevState = consistencyStates.get(member.token)
      newState match {
        case Some(state) => consistencyStates += (member.token -> state)
        case None => consistencyStates -= member.token
      }
      prevState
    }

    if (triggerEvent && prevState != newState) {
      val event = ConsistencyStateTransitionEvent(member, prevState, newState)
      notifyObservers(event)
      Some(event)
    } else None
  }


  private def requiresConsistency(message: Message) = {
    message.serviceName == service.name && service.requiresConsistency(message)
  }

  private def getRecorderFromMessage(message: Message): Option[TransactionRecorder] = {
    for {
      member <- service.resolveMembers(message.token, 1).find(member => cluster.isLocalNode(member.node))
      recorder <- recorders.get(member.token)
    } yield recorder
  }

  override def handleIncoming(action: Action, message: InMessage, next: Unit => Unit) {
    message.function match {
      case MessageType.FUNCTION_CALL if requiresConsistency(message) => {
        message.method match {
          case ActionMethod.GET => executeConsistentIncomingReadRequest(message, next)
          case _ => executeConsistentIncomingWriteRequest(message, next)
        }
      }
      case _ => {
        next()
      }
    }
  }

  private def executeConsistentIncomingReadRequest(req: InMessage, next: Unit => Unit) {
    lastWriteTimestamp.get match {
      case timestamp@Some(_) => {
        req.timestamp = timestamp
        next()
      }
      case None => {
        fetchTimestampAndExecuteNext(req, next)
      }
    }
  }

  private def executeConsistentIncomingWriteRequest(req: InMessage, next: Unit => Unit) {
    fetchTimestampAndExecuteNext(req, _ => {
      getRecorderFromMessage(req) match {
        case Some(recorder) => {
          try {
            recorder.appendMessage(req)
            next()
          } catch {
            case e: Exception => {
              req.replyWithError(e)
            }
          }
        }
        case None => {
          metrics.inRequestServiceDown.mark()
          warn("No transaction recorder found for request (token {}, message={}).", req.token, req)
          req.replyWithError(new UnavailableException)
        }
      }
    })
  }

  private def fetchTimestampAndExecuteNext(req: InMessage, next: Unit => Unit) {
    timestampGenerator.fetchTimestamps(req.serviceName, (timestamps: Seq[Timestamp], optException) => {
      try {
        if (optException.isDefined) {
          info("Exception while fetching timestamps.", optException.get.toString)
          throw optException.get
        }
        val timestamp = timestamps(0)
        lastWriteTimestamp.update(Some(timestamp))
        req.timestamp = Some(timestamp)
        next()
      } catch {
        case e: Exception =>
          req.replyWithError(e)
      }
    }, 1, req.token)
  }

  override def handleOutgoing(action: Action, message: OutMessage, next: Unit => Unit) {
    message.function match {
      case MessageType.FUNCTION_RESPONSE if requiresConsistency(message) => {
        //CASE: send response to the original sender node. Does not uses resolver to populate destination nodes.
        message.method match {
          case ActionMethod.GET => executeConsistentOutgoingReadResponse(message, next)
          case _ => executeConsistentOutgoingWriteResponse(message, next)
        }
      }
      case MessageType.FUNCTION_CALL if requiresConsistency(message) => {
        //If the destination master node is leaving, no message requiring consistency should leave
        //resolver master, check status, if leaving NOPE, else YOP
        action.service.getMemberAtToken(message.token) match {
          case Some(member) if(member.status == MemberStatus.Leaving) => this.simulateUnavailableResponse(action, message) ; info("simulated error response since node is leaving.")
          case _ => {
            message.method match {
              case ActionMethod.GET => executeConsistentOutgoingReadRequest(message, next)
              case _ => executeConsistentOutgoingWriteRequest(action, message, next)
            }
          }
        }
      }
      case _ => {
        // The message should only be sent to a single destination if it doesn't require consistency.
        // Those messages include replication, subscribe, publish, ...
        message.destination.deselectAllReplicasButFirst()
        message.destination.selectedReplicas.isEmpty match {
          case true => simulateUnavailableResponse(action, message)
          case false => next()
        }
      }
    }
  }

  // This method will send an error response to a message with an unresolvable destination.
  // The response is sent to itself by calling handleIncoming on the current edge server (instead of
  // sending it through the nrv network protocol)
  private def simulateUnavailableResponse(action: Action, message: OutMessage) {
    val response = new InMessage()
    message.copyTo(response)
    response.error = Some(new UnavailableException)
    response.function = MessageType.FUNCTION_RESPONSE
    service.findAction(message.path, message.method) match {
      case Some(action: Action) => action.callIncomingHandlers(response)
      case _ =>
    }
  }

  private def executeConsistentOutgoingReadResponse(res: OutMessage, next: Unit => Unit) {
    next()
  }

  private def executeConsistentOutgoingWriteResponse(res: OutMessage, next: Unit => Unit) {
    getRecorderFromMessage(res) match {
      case Some(recorder) => {
        try {
          recorder.appendMessage(res)
        } catch {
          case e: Exception => {
            res.error = Some(e)
          }
        }
      }
      case None => {
        metrics.outResponseServiceDown.mark()
        warn("No transaction recorder found for response (token {}, message={}).", res.token, res)
        res.error = Some(new UnavailableException)
      }
    }

    next()
  }

  def executeConsistentOutgoingReadRequest(message: OutMessage, next: (Unit) => Unit) {
    message.destination.deselectAllReplicasButOne()
    next()
  }

  def executeConsistentOutgoingWriteRequest(action: Action, message: OutMessage, next: (Unit) => Unit) {
    //only the master (first resolved node) may handle write messages
    message.destination.replicas match {
      case master :: _ if (master.selected) => {
        message.destination.deselectAllReplicasButFirst()
        next()
      }
      case _ => simulateUnavailableResponse(action, message) //case: master down
    }
  }

  private def restoreMemberConsistency(member: ResolvedServiceMember, onSuccess: => Unit, onError: => Unit) {
    try {
      // TODO: Use Future
      val recovery = new ConsistencyRecovery(txLogDir, service, Some(serializer))
      val finalLogIndex = recovery.restoreMemberConsistency(member, onError)
      finalLogIndex.map(_.consistentTimestamp) match {
        case Some(lastLogTimestamp) => {
          // Ensure that transaction log and storage have the same final transaction timestamp
          val lastStoreTimestamp = service.getLastTimestamp(member.ranges)
          if (lastLogTimestamp == lastStoreTimestamp) {
            info("The service member transaction log and store are consistent {}", member)
            onSuccess
          } else {
            error("Transaction log and storage last timestamps are different! (log={}, store={}) {}",
              lastLogTimestamp, lastStoreTimestamp, member)
            onError
          }
        }
        case None => {
          // No transaction log, assume the store is consistent
          info("The service member has no transaction log and is assumed to be consistent {}", member)
          onSuccess
        }
      }
    } catch {
      case e: Exception => {
        error("Got an exception during the service member recovery! {}", member, e)
        onError
      }
    }
  }

  private object SubscriptionManagerProtocol {

    case class Subscribe(member: ServiceMember, mode: ReplicationMode)

    case class Unsubscribe(member: ServiceMember)

    object Kill

  }

  /**
   * Manage new local slave replication subscriptions. The usage of actor ensure that no concurent subscribe call is
   * done in parallel for the same service member.
   */
  private object SubscriptionManagerActor extends Actor {

    import SubscriptionManagerProtocol._

    /**
     * Enables the replication through the publish/subscribe principle.
     * By subscribing to the specified service member, the local replica node
     * will be able to receive all the appropriate data it needs.
     */
    private def subscribe(member: ServiceMember, mode: ReplicationMode) {
      info("Local replica is subscribing to {}", member)

      // No recovery if already has a subscription to prevent transaction log corruption
      val resolvedMember = ResolvedServiceMember(service, member)
      if (!replicationSubscriber.subscriptions.exists(_.member == resolvedMember)) {
        restoreMemberConsistency(resolvedMember, onSuccess = {
          metrics.consistencyOk.mark()
          info("Local replica restoreMemberConsistency: onSuccess {}", member)
          val subscribeDelay = mode match {
            case ReplicationMode.Store => replicationSubscribeDelay
            case ReplicationMode.Live => 0
          }
          val txLog = new FileTransactionLog(service.name, member.token, txLogDir, txLogRolloverSize,
            serializer = Some(serializer))
          replicationSubscriber.subscribe(resolvedMember, txLog, subscribeDelay, subscribeAction, unsubscribeAction, mode,
            onSubscriptionEnd = (error) => {
              info("Replication subscription terminated {}. {}", resolvedMember, error)
              updateMemberConsistencyState(member, newState = error.map(_ => MemberConsistencyState.Error))

              // Renew the replication subscription if the master replica is up
              txLog.commit()
              txLog.close()
              if (member.status == MemberStatus.Up) {
                // If subscription ends gracefully, assumes we can switch to live replication
                val newMode = if (error.isDefined) ReplicationMode.Store else ReplicationMode.Live
                SubscriptionManagerActor ! Subscribe(member, newMode)
              }
            })
          updateMemberConsistencyState(member, Some(MemberConsistencyState.Ok))
        }, onError = {
          metrics.consistencyError.mark()
          info("Local replica restoreMemberConsistency: onError {}", member)
          updateMemberConsistencyState(member, Some(MemberConsistencyState.Error))
        })
      }
    }

    def act() {
      loop {
        react {
          case Subscribe(member, mode) => {
            try {
              subscribe(member, mode)
            } catch {
              case e: Exception => {
                warn("Error processing subscribe for {}", ResolvedServiceMember(service, member), e)
              }
            }
          }
          case Unsubscribe(member) => {
            try {
              replicationSubscriber.unsubscribe(ResolvedServiceMember(service, member))
            } catch {
              case e: Exception => {
                warn("Error processing unsubscribe for {}", ResolvedServiceMember(service, member), e)
              }
            }
          }
          case Kill => {
            try {
              exit()
            } finally {
              reply(true)
            }
          }
        }
      }
    }
  }

  private class Metrics(scope: String) extends Instrumented {
    lazy val inRequestServiceDown = new Meter(metrics.metricsRegistry.newMeter(classOf[ConsistencyMasterSlave],
      "in-request-service-down", scope, "in-request-service-down", TimeUnit.SECONDS))
    lazy val outResponseServiceDown = new Meter(metrics.metricsRegistry.newMeter(classOf[ConsistencyMasterSlave],
      "out-response-service-down", scope, "out-response-service-down", TimeUnit.SECONDS))
    lazy val consistencyNone = new Meter(metrics.metricsRegistry.newMeter(classOf[ConsistencyMasterSlave],
      "consistency-none", scope, "consistency-none", TimeUnit.SECONDS))
    lazy val consistencyOk = new Meter(metrics.metricsRegistry.newMeter(classOf[ConsistencyMasterSlave],
      "consistency-ok", scope, "consistency-ok", TimeUnit.SECONDS))
    lazy val consistencyRecovering = new Meter(metrics.metricsRegistry.newMeter(classOf[ConsistencyMasterSlave],
      "consistency-recovering", scope, "consistency-recovering", TimeUnit.SECONDS))
    lazy val consistencyError = new Meter(metrics.metricsRegistry.newMeter(classOf[ConsistencyMasterSlave],
      "consistency-error", scope, "consistency-error", TimeUnit.SECONDS))


    private val recordersCount = metrics.metricsRegistry.newGauge(classOf[ConsistencyMasterSlave],
      "recorders-count", scope, new Gauge[Long] {
        def value = {
          recorders.size
        }
      }
    )
    private val recordersQueueSize = metrics.metricsRegistry.newGauge(classOf[ConsistencyMasterSlave],
      "recorders-queue-size", scope, new Gauge[Long] {
        def value = {
          recorders.values.foldLeft[Int](0)((sum, recorder) => sum + recorder.queueSize)
        }
      }
    )
    private val recordersPendingSize = metrics.metricsRegistry.newGauge(classOf[ConsistencyMasterSlave],
      "recorders-pending-tx-size", scope, new Gauge[Long] {
        def value = {
          recorders.values.foldLeft[Int](0)((sum, recorder) => sum + recorder.pendingSize)
        }
      }
    )
  }

}<|MERGE_RESOLUTION|>--- conflicted
+++ resolved
@@ -12,14 +12,7 @@
 import com.wajam.nrv.Logging
 import com.wajam.nrv.consistency.replication._
 import scala.actors.Actor
-<<<<<<< HEAD
-
-import com.wajam.nrv.consistency.replication._
-import scala.actors.Actor
 import com.wajam.nrv.service.MemberStatus.Leaving
-=======
->>>>>>> 1e58b1ac
-
 /**
  * Consistency manager for consistent master/slave replication of the binded storage service. The mutation messages are
  * recorded in a transaction log per service member and replicated to slave replicas.
@@ -145,19 +138,11 @@
         SubscriptionManagerActor !? Kill
         replicationSubscriber.stop()
         replicationPublisher.stop()
-<<<<<<< HEAD
 
         publishAction.stop()
         subscribeAction.stop()
         unsubscribeAction.stop()
 
-=======
-
-        publishAction.stop()
-        subscribeAction.stop()
-        unsubscribeAction.stop()
-
->>>>>>> 1e58b1ac
         started = false
       }
     }
