--- conflicted
+++ resolved
@@ -56,12 +56,6 @@
     super.bindService(service)
 
     // Setup current consistent timestamp lookup storage function
-<<<<<<< HEAD
-    store.setCurrentConsistentTimestamp((range) => {
-      recorders.valuesIterator.collectFirst({
-        case recorder if range.contains(recorder.member.token) => recorder
-      }).flatMap(_.currentConsistentTimestamp).getOrElse(Long.MinValue)
-=======
     info("Setup consistent timestamp lookup for service", service.name)
     store.setCurrentConsistentTimestamp((range) => {
       val timestamp = recorders.valuesIterator.collectFirst({
@@ -71,7 +65,6 @@
         case Some(Some(ts)) => ts
         case _ => Long.MinValue
       }
->>>>>>> 22f2f9c1
     })
   }
 
