package com.wajam.nrv.consistency

import com.wajam.nrv.service._
import com.wajam.nrv.data.{OutMessage, Message, MessageType, InMessage}
import com.wajam.nrv.utils.timestamp.{Timestamp, TimestampGenerator}
import java.util.concurrent.atomic.AtomicReference
import com.yammer.metrics.scala.{Meter, Instrumented}
import com.wajam.nrv.utils.Event
import com.wajam.nrv.service.StatusTransitionEvent
import persistence.{NullTransactionLog, FileTransactionLog}
<<<<<<< HEAD
import java.util.concurrent.TimeUnit
import com.yammer.metrics.core.Gauge
=======
import com.wajam.nrv.UnavailableException
>>>>>>> b3e188ce

/**
 * Consistency that (will eventually) sends read/write to a master replica and replicate modification to the
 * other replicas.
 *
 * IMPORTANT NOTES:
 * - Extends ConsistencyOne until real master/slave consistency is implemented.
 * - Support binding to a single service. The service must extends ConsistentStore.
 */
class ConsistencyMasterSlave(val timestampGenerator: TimestampGenerator, txLogDir: String, txLogEnabled: Boolean,
                             txLogRolloverSize: Int = 50000000, txLogCommitFrequency: Int = 5000)
  extends ConsistencyOne {

  import Consistency._

<<<<<<< HEAD
=======
  lazy private val recorderNotFound = metrics.meter("recorder-not-found", "recorder-not-found")
  lazy private val blockedInMessageServiceDown = metrics.meter("block-in-msg-service-down", "block-in-msg-service-down")
  private val recordersCount = metrics.gauge("recorders-count") {
    recorders.size
  }
  private val recordersQueueSize = metrics.gauge("recorders-queue-size") {
    recorders.values.foldLeft[Int](0)((sum, recorder) => {
      sum + recorder.queueSize
    })
  }
  private val recordersPendingSize = metrics.gauge("recorders-pending-tx-size") {
    recorders.values.foldLeft[Int](0)((sum, recorder) => {
      sum + recorder.pendingSize
    })
  }

>>>>>>> b3e188ce
  private val lastWriteTimestamp = new AtomicReference[Option[Timestamp]](None)
  @volatile // updates are synchronized but lookups are not
  private var recorders: Map[Long, TransactionRecorder] = Map()

  private var consistencyStates: Map[Long, MemberConsistencyState] = Map()

  private var metrics: Metrics = null

  def service = bindedServices.head

  def store = service.asInstanceOf[ConsistentStore]

  override def bindService(service: Service) {
    require(service.isInstanceOf[ConsistentStore],
      "Consistent service must be type of %s but is %s".format(classOf[ConsistentStore], service.getClass))
    require(bindedServices.size == 0, "Cannot bind to multiple services. Already bound to %s".format(bindedServices.head))

    super.bindService(service)

    metrics = new Metrics(service.name)

    // TODO: cleanup service registration
    // Setup current consistent timestamp lookup storage function
    info("Setup consistent timestamp lookup for service", service.name)
    store.setCurrentConsistentTimestamp((range) => {
      val timestamp = recorders.valuesIterator.collectFirst({
        case recorder if recorder.member.ranges.contains(range) => recorder.currentConsistentTimestamp
      })
      timestamp match {
        case Some(Some(ts)) => ts
        case _ => Long.MinValue
      }
    })
  }

  override def serviceEvent(event: Event) {
    super.serviceEvent(event)

    event match {
      case event: StatusTransitionAttemptEvent if txLogEnabled && event.to == MemberStatus.Up => {
        this.synchronized {
          consistencyStates.get(event.member.token) match {
            case Some(MemberConsistencyState.Ok) => {
              // Service member is consistent, let member status goes up!
              event.vote(pass = true)
            }
            case Some(MemberConsistencyState.Recovering) => {
              // Service member is recovering, stay down until recovery is completed
              event.vote(pass = false)
            }
            case Some(MemberConsistencyState.Error) => {
              // Service member had a consistency error, reset the consistency state and retry new recovery
              consistencyStates -= event.member.token
              event.vote(pass = false)
            }
            case None => {
              // No consistency state! Perform consistency validation and restore member consistency if possible.
              val member = ResolvedServiceMember(service, event.member)
              metrics.consistencyRecovering.mark()
              consistencyStates += (member.token -> MemberConsistencyState.Recovering)
              restoreMemberConsistency(member, onSuccess = {
                metrics.consistencyOk.mark()
                this.synchronized {
                  consistencyStates += (member.token -> MemberConsistencyState.Ok)
                }
              }, onError = {
                metrics.consistencyError.mark()
                this.synchronized {
                  consistencyStates += (member.token -> MemberConsistencyState.Error)
                }
              })
            }
          }
        }
      }
      case event: StatusTransitionEvent if cluster.isLocalNode(event.member.node) => {
        event.to match {
          case MemberStatus.Up => {
            this.synchronized {
              // Iniatialize transaction recorder for local service member going up
              info("Iniatialize transaction recorders for {}", event.member)
              val txLog = if (txLogEnabled) {
                new FileTransactionLog(service.name, event.member.token, txLogDir, txLogRolloverSize)
              } else {
                NullTransactionLog
              }
              val recorder = new TransactionRecorder(ResolvedServiceMember(service, event.member), txLog,
                consistencyDelay = timestampGenerator.responseTimeout + 1000,
                consistencyTimeout = math.max(service.responseTimeout + 2000, 15000),
                commitFrequency = txLogCommitFrequency, onConsistencyError = {
                  metrics.consistencyError.mark()
                  this.synchronized {
                    consistencyStates += (event.member.token -> MemberConsistencyState.Error)
                  }
                  event.member.setStatus(MemberStatus.Down, triggerEvent = true)
                })
              recorders += (event.member.token -> recorder)
              recorder.start()
            }
          }
          case _ => {
            this.synchronized {
              // Remove transaction recorder for all other cases
              info("Remove transaction recorders for {}", event.member)
              val recorder = recorders.get(event.member.token)
              recorders -= event.member.token
              recorder.foreach(_.kill())
            }
          }
        }
      }
      case _ =>
    }
  }

  private def requiresConsistency(message: Message) = {
    message.serviceName == service.name && store.requiresConsistency(message)
  }

  def getMessageLocalServiceMember(message: Message): Option[ServiceMember] = {
    service.resolveMembers(message.token, 1).find(member => cluster.isLocalNode(member.node))
  }

  private def isMessageLocalMemberUp(message: Message): Boolean = {
    getMessageLocalServiceMember(message) match {
      case Some(member) if member.status == MemberStatus.Up => true
      case _ => false
    }
  }

  override def handleIncoming(action: Action, message: InMessage, next: Unit => Unit) {
    message.function match {
      case MessageType.FUNCTION_CALL if requiresConsistency(message) => {
        if (isMessageLocalMemberUp(message)) {
          message.method match {
            case ActionMethod.GET => executeConsistentReadRequest(message, next)
            case _ => executeConsistentWriteRequest(message, next)
          }
        } else {
          blockedInMessageServiceDown.mark()
          message.replyWithError(new UnavailableException)
        }
      }
      case _ => {
        next()
      }
    }
  }

  private def executeConsistentReadRequest(req: InMessage, next: Unit => Unit) {
    lastWriteTimestamp.get() match {
      case Some(timestamp) => {
        setMessageTimestamp(req, timestamp)
        next()
      }
      case None => {
        fetchTimestampAndExecuteNext(req, next)
      }
    }
  }

  private def executeConsistentWriteRequest(req: InMessage, next: Unit => Unit) {
    fetchTimestampAndExecuteNext(req, _ => {
      recordConsistentMessage(req)
      next()
    })
  }

  private def fetchTimestampAndExecuteNext(req: InMessage, next: Unit => Unit) {
    timestampGenerator.fetchTimestamps(req.serviceName, (timestamps: Seq[Timestamp], optException) => {
      try {
        if (optException.isDefined) {
          info("Exception while fetching timestamps.", optException.get.toString)
          throw optException.get
        }
        val timestamp = timestamps(0)
        updateLastTimestamp(timestamp)
        setMessageTimestamp(req, timestamp)
        next()
      } catch {
        case e: Exception =>
          req.replyWithError(e)
      }
    }, 1, req.token)
  }

  /**
   * Update last timestamp only if greater than the currently saved timestamp. SCN should not give non increasing
   * timestamps, but concurrent execution could be executed in a different order. Since we need to be certain that
   * the last timestamp is effectively the last fetched timestamp, this method must try to set the value as long as
   * either the new value was atomically set or is obsolete.
   */
  private def updateLastTimestamp(timestamp: Timestamp) {
    var updateSuccessful = false
    do {
      val savedTimestamp = lastWriteTimestamp.get()
      updateSuccessful = savedTimestamp match {
        case Some(prevTimestamp) => if (timestamp > prevTimestamp) {
          lastWriteTimestamp.compareAndSet(savedTimestamp, Some(timestamp))
        } else {
          true //the timestamp is less than the last timestamp so our value is obsolete
        }
        case None => lastWriteTimestamp.compareAndSet(savedTimestamp, Some(timestamp))
      }
    } while (!updateSuccessful)
  }

  override def handleOutgoing(action: Action, message: OutMessage, next: Unit => Unit) {
    handleOutgoing(action, message)

    message.function match {
      case MessageType.FUNCTION_RESPONSE if requiresConsistency(message) => {
        message.method match {
          case ActionMethod.GET => executeConsistentReadResponse(message, next)
          case _ => executeConsistentWriteResponse(message, next)
        }
      }
      case _ => {
        next()
      }
    }
  }

  private def executeConsistentReadResponse(res: OutMessage, next: Unit => Unit) {
    next()
  }

  private def executeConsistentWriteResponse(res: OutMessage, next: Unit => Unit) {
    recordConsistentMessage(res)
    next()
  }

  private def recordConsistentMessage(message: Message) {
    val recorderOpt = for {
      member <- getMessageLocalServiceMember(message)
      recorder <- recorders.get(member.token)
    } yield recorder
    recorderOpt match {
      case Some(recorder) => {
        recorder.appendMessage(message)
      }
      case _ => {
        metrics.recorderNotFound.mark()
        debug("No transaction log recorder found for token {} (message={}).", message.token, message)
      }
    }
  }

  private def restoreMemberConsistency(member: ResolvedServiceMember, onSuccess: => Unit, onError: => Unit) {
    try {
      val finalLogIndex = new ConsistencyRecovery(txLogDir, store).restoreMemberConsistency(member, onError)
      finalLogIndex.map(_.consistentTimestamp) match {
        case Some(lastLogTimestamp) => {
          // Ensure that transaction log and storage have the same final transaction timestamp
          val lastStoreTimestamp = store.getLastTimestamp(member.ranges)
          if (lastLogTimestamp == lastStoreTimestamp) {
            info("The service member transaction log and store are consistent {}", member)
            onSuccess
          } else {
            error("Transaction log and storage last timestamps are different! (log={}, store={}) {}",
              lastLogTimestamp, lastStoreTimestamp, member)
            onError
          }
        }
        case None => {
          // No transaction log, assume the store is consistent
          info("The service member has no transaction log and is assumed to be consistent {}", member)
          onSuccess
        }
      }
    } catch {
      case e: Exception => {
        error("Got an exception during the service member recovery! {}", member)
        onError
      }
    }
  }

  private class Metrics(scope: String) extends Instrumented {
    lazy val recorderNotFound = new Meter(metrics.metricsRegistry.newMeter(classOf[ConsistencyMasterSlave],
      "recorder-not-found", scope, "recorder-not-found", TimeUnit.SECONDS))
    lazy val consistencyOk = new Meter(metrics.metricsRegistry.newMeter(classOf[ConsistencyMasterSlave],
      "consistency-ok", scope, "consistency-ok", TimeUnit.SECONDS))
    lazy val consistencyRecovering = new Meter(metrics.metricsRegistry.newMeter(classOf[ConsistencyMasterSlave],
      "consistency-recovering", scope, "consistency-recovering", TimeUnit.SECONDS))
    lazy val consistencyError = new Meter(metrics.metricsRegistry.newMeter(classOf[ConsistencyMasterSlave],
      "consistency-error", scope, "consistency-error", TimeUnit.SECONDS))

    private val recordersCount = metrics.metricsRegistry.newGauge(classOf[ConsistencyMasterSlave],
      "recorders-count", scope, new Gauge[Long] {
        def value = {
          recorders.size
        }
      }
    )
    private val recordersQueueSize = metrics.metricsRegistry.newGauge(classOf[ConsistencyMasterSlave],
      "recorders-queue-size", scope, new Gauge[Long] {
        def value = {
          recorders.values.foldLeft[Int](0)((sum, recorder) => sum + recorder.queueSize)
        }
      }
    )
    private val recordersPendingSize = metrics.metricsRegistry.newGauge(classOf[ConsistencyMasterSlave],
      "recorders-pending-tx-size", scope, new Gauge[Long] {
        def value = {
          recorders.values.foldLeft[Int](0)((sum, recorder) => sum + recorder.pendingSize)
        }
      }
    )
  }
}

sealed trait MemberConsistencyState

object MemberConsistencyState {

  object Recovering extends MemberConsistencyState

  object Ok extends MemberConsistencyState

  object Error extends MemberConsistencyState

}<|MERGE_RESOLUTION|>--- conflicted
+++ resolved
@@ -8,12 +8,9 @@
 import com.wajam.nrv.utils.Event
 import com.wajam.nrv.service.StatusTransitionEvent
 import persistence.{NullTransactionLog, FileTransactionLog}
-<<<<<<< HEAD
 import java.util.concurrent.TimeUnit
 import com.yammer.metrics.core.Gauge
-=======
 import com.wajam.nrv.UnavailableException
->>>>>>> b3e188ce
 
 /**
  * Consistency that (will eventually) sends read/write to a master replica and replicate modification to the
@@ -29,25 +26,6 @@
 
   import Consistency._
 
-<<<<<<< HEAD
-=======
-  lazy private val recorderNotFound = metrics.meter("recorder-not-found", "recorder-not-found")
-  lazy private val blockedInMessageServiceDown = metrics.meter("block-in-msg-service-down", "block-in-msg-service-down")
-  private val recordersCount = metrics.gauge("recorders-count") {
-    recorders.size
-  }
-  private val recordersQueueSize = metrics.gauge("recorders-queue-size") {
-    recorders.values.foldLeft[Int](0)((sum, recorder) => {
-      sum + recorder.queueSize
-    })
-  }
-  private val recordersPendingSize = metrics.gauge("recorders-pending-tx-size") {
-    recorders.values.foldLeft[Int](0)((sum, recorder) => {
-      sum + recorder.pendingSize
-    })
-  }
-
->>>>>>> b3e188ce
   private val lastWriteTimestamp = new AtomicReference[Option[Timestamp]](None)
   @volatile // updates are synchronized but lookups are not
   private var recorders: Map[Long, TransactionRecorder] = Map()
@@ -187,7 +165,7 @@
             case _ => executeConsistentWriteRequest(message, next)
           }
         } else {
-          blockedInMessageServiceDown.mark()
+          metrics.blockedInMessageServiceDown.mark()
           message.replyWithError(new UnavailableException)
         }
       }
@@ -335,6 +313,9 @@
       "consistency-recovering", scope, "consistency-recovering", TimeUnit.SECONDS))
     lazy val consistencyError = new Meter(metrics.metricsRegistry.newMeter(classOf[ConsistencyMasterSlave],
       "consistency-error", scope, "consistency-error", TimeUnit.SECONDS))
+    lazy val blockedInMessageServiceDown = new Meter(metrics.metricsRegistry.newMeter(classOf[ConsistencyMasterSlave],
+      "block-in-msg-service-down", scope, "block-in-msg-service-down", TimeUnit.SECONDS))
+
 
     private val recordersCount = metrics.metricsRegistry.newGauge(classOf[ConsistencyMasterSlave],
       "recorders-count", scope, new Gauge[Long] {
