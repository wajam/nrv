--- conflicted
+++ resolved
@@ -3,10 +3,6 @@
 import com.wajam.nrv.data.{MessageType, OutRequest, InRequest}
 import com.wajam.nrv.{RemoteException, UnavailableException}
 import com.wajam.nrv.utils.Sync
-<<<<<<< HEAD
-
-=======
->>>>>>> c992ffd8
 
 /**
  * Action that binds a path to a callback. This is analogous to a RPC endpoint function,
