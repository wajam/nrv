package com.wajam.nrv.service

import com.wajam.nrv.utils.{Promise, Future}
import com.yammer.metrics.scala.Instrumented
import java.util.concurrent.TimeUnit
import scala.Unit
import com.wajam.nrv.{Logging, RemoteException, UnavailableException}
import com.wajam.nrv.data._
import scala.Some

/**
 * Action that binds a path to a callback. This is analogous to a RPC endpoint function,
 * but uses path to locale functions instead of functions name.
 */
class Action(val path: ActionPath,
             val implementation: ((InMessage) => Unit),
             val method: ActionMethod = ActionMethod.ANY,
<<<<<<< HEAD
             actionSupportOptions: ActionSupportOptions = new ActionSupportOptions())
=======
             consistency: Option[Consistency] = None,
             defaultResponseTimeout: Long = 1000)
>>>>>>> c3b06468
  extends ActionSupport with Instrumented with Logging {

  lazy val fullPath = this.protocol.name + "://" + this.service.name + this.path
  lazy val metricsPath = this.protocol.name + "-" + this.service.name + this.path.replace("/", "-").replace(":", "+")

  private lazy val msgInMeter = metrics.meter("message-in", "messages-in", metricsPath)
  private lazy val msgOutMeter = metrics.meter("message-out", "messages-out", metricsPath)
  private lazy val msgReplyTime = metrics.timer("reply-time", metricsPath)
  private lazy val executeTime = metrics.timer("execute-time", metricsPath)

  // overrides defaults with passed options
  applySupportOptions(actionSupportOptions)

  def call(params: Iterable[(String, Any)],
           meta: Iterable[(String, Any)],
           data: Any): Future[InMessage] = {
    call(params, meta, data, defaultResponseTimeout)
  }

  def call(params: Iterable[(String, Any)],
           meta: Iterable[(String, Any)],
           data: Any,
           responseTimeout: Long): Future[InMessage] = {
    val p = Promise[InMessage]
    this.call(params, p.complete(_, _), meta, data, responseTimeout)
    p.future
  }

  def call(params: Iterable[(String, Any)],
           onReply: ((InMessage, Option[Exception]) => Unit),
           meta: Iterable[(String, Any)] = null,
           data: Any = null,
           responseTimeout: Long = defaultResponseTimeout) {
    this.call(new OutMessage(params, meta, data, onReply = onReply, responseTimeout = responseTimeout))
  }

  def call(message: OutMessage) {
    this.checkSupported()

    message.function = MessageType.FUNCTION_CALL
    this.callOutgoingHandlers(message)
  }

  def matches(path: ActionPath, method: ActionMethod) = {
    (this.path.matchesPath(path)._1 && this.method.matchMethod(method))
  }

  protected[nrv] def start() {
    this.checkSupported()
    this.protocol.bindAction(this)
    this.switchboard.start()
  }

  protected[nrv] def stop() {
    this.switchboard.stop()
  }

  /**
   * Handles messages that needs to be sent to a remote node by calling
   * message handlers one by one
   * @param outMessage Sent message
   */
  protected[nrv] def callOutgoingHandlers(outMessage: OutMessage) {
    this.msgOutMeter.mark()

    // initialize message
    outMessage.source = this.cluster.localNode
    outMessage.serviceName = this.service.name
    outMessage.path = this.path.buildPath(outMessage.parameters)
    outMessage.sentTime = System.currentTimeMillis()

    // resolve endpoints
    this.resolver.handleOutgoing(this, outMessage, _ => {
      if (outMessage.destination.selectedReplicas.size == 0)
        throw new UnavailableException

      // Store current trace context in message attachment for the trace filter
      if (tracer.currentContext.isDefined) {
        outMessage.attachments(TraceHeader.OriginalContext) = tracer.currentContext.get
      }

      this.switchboard.handleOutgoing(this, outMessage, _ => {
        this.consistency.handleOutgoing(this, outMessage, _ => {
          TraceFilter.handleOutgoing(this, outMessage, _ => {
            this.protocol.handleOutgoing(this, outMessage, _ => {
              outMessage.sentTime = System.currentTimeMillis()
            })
          })
        })
      })
    })
  }

  /**
   * Handles messages received from a remote node, calls handlers
   * one by one
   * @param fromMessage Received messages
   */
  protected[nrv] def callIncomingHandlers(fromMessage: InMessage) {
    this.msgInMeter.mark()

    this.resolver.handleIncoming(this, fromMessage, _ => {
      this.switchboard.handleIncoming(this, fromMessage, _ => {
        this.consistency.handleIncoming(this, fromMessage, _ => {
          TraceFilter.handleIncoming(this, fromMessage, _ => {
            fromMessage.function match {

              // function call
              case MessageType.FUNCTION_CALL =>
                // set the reply callback for this message
                fromMessage.replyCallback = (intoMessage => {
                  this.generateResponseMessage(fromMessage, intoMessage)
                  this.callOutgoingHandlers(intoMessage)
                })

                // handle the message, catch errors to throw them back to the caller
                try {
                  this.executeTime.time {
                    extractParamsFromPath(fromMessage, fromMessage.path)
                    this.implementation(fromMessage)
                  }
                } catch {
                  case ex: Exception => {
                    warn("Got an exception calling implementation", ex)
                    try {
                      fromMessage.replyWithError(new RemoteException("Exception calling action implementation", ex))
                    } catch {
                      case e: Exception => log.error("Could not send error message back to caller.", e)
                    }
                  }
                }


              // it's a reply to a message
              case MessageType.FUNCTION_RESPONSE =>
                fromMessage.matchingOutMessage match {
                  // it's a reply to a message
                  case Some(originalMessage) =>
                    this.msgReplyTime.update(System.currentTimeMillis() - originalMessage.sentTime, TimeUnit.MILLISECONDS)
                    try {
                      originalMessage.handleReply(fromMessage)
                    } catch {
                      case ex: Exception => {
                        warn("Got an exception calling reply callback", ex)
                      }
                    }
                  case None =>
                    warn("Response with no matching original message received")
                }
            }
          })
        })
      })
    })
  }

  protected[nrv] def generateResponseMessage(fromMessage: Message, intoMessage: Message) {
    intoMessage.source = this.cluster.localNode
    intoMessage.serviceName = this.service.name
    intoMessage.path = fromMessage.path
    intoMessage.function = MessageType.FUNCTION_RESPONSE
    intoMessage.rendezvousId = fromMessage.rendezvousId
    intoMessage.attachments ++= fromMessage.attachments

    extractParamsFromPath(intoMessage, fromMessage.path)

    // TODO: shouldn't be like that. Source may not be a member...
    intoMessage.destination = new Endpoints(Seq(new Shard(0, Seq(new Replica(0, fromMessage.source)))))
  }

  private def extractParamsFromPath(intoMessage: Message, path: String) {
    val (_, params) = this.path.matchesPath(path)
    intoMessage.parameters ++= params
  }
}

/**
 * Utilities method to ease action declaration
 */
object Action {
  def createAction(path: ActionPath, method: ActionMethod, implementation: ((InMessage) => Unit)): Action = {
    new Action(path, implementation, method)
  }

  def forPath(path: String): ActionPath = {
    path
  }

  def forMethod(method: String): ActionMethod = {
    method
  }
}<|MERGE_RESOLUTION|>--- conflicted
+++ resolved
@@ -15,12 +15,8 @@
 class Action(val path: ActionPath,
              val implementation: ((InMessage) => Unit),
              val method: ActionMethod = ActionMethod.ANY,
-<<<<<<< HEAD
+             defaultResponseTimeout: Long = 1000,
              actionSupportOptions: ActionSupportOptions = new ActionSupportOptions())
-=======
-             consistency: Option[Consistency] = None,
-             defaultResponseTimeout: Long = 1000)
->>>>>>> c3b06468
   extends ActionSupport with Instrumented with Logging {
 
   lazy val fullPath = this.protocol.name + "://" + this.service.name + this.path
