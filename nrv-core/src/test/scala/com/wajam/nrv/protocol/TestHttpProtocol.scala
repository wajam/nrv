package com.wajam.nrv.protocol

import org.scalatest.junit.JUnitRunner
import org.junit.runner.RunWith
import org.scalatest.{BeforeAndAfter, FunSuite}
import org.scalatest.matchers.ShouldMatchers._
import com.wajam.nrv.cluster.{LocalNode, StaticClusterManager, Cluster}
import org.jboss.netty.handler.codec.http._
import com.wajam.nrv.service.ActionMethod
import com.wajam.nrv.data._
import com.wajam.nrv.data.MString

/**
 *
 */

@RunWith(classOf[JUnitRunner])
class TestHttpProtocol extends FunSuite with BeforeAndAfter {

  var unchunkedProtocol: HttpProtocol = null
  var chunkedProtocol: HttpProtocol = null

  val chunkSize = 1

  val fixture = {
    new {
      val sampleJsonData =
        """
          |{"name":"Load-edge_user1","activated":true,"referral_id":0,"email":"load-edge_user1@wajam.com","unique_id":"","remote_addr":"172.22.2.89","facebook_account_id":"0","email_send_reminder":true,"addon_version":"c1.24","user_mapping_version":179,"twitter_account_id":"0","user_id":43,"location_id":0,"last_login_date":"0000-00-00 00:00:00","signup_completed":false,"signup_date":"2013-06-11 09:19:32","profile_image":"5d295ffbff964d2ddb7de7fb4018ebc5.png","salt":"f9b0d1257aab","platform":"Win32","last_search_date":"0000-00-00 00:00:00","password":""}
        """.stripMargin
    }
  }

  before {
    val localnode = new LocalNode("localhost", Map("nrv" -> 19191, "test" -> 1909))
    val cluster = new Cluster(localnode, new StaticClusterManager)
    unchunkedProtocol = new HttpProtocol("test", localnode, 10000, 100)
    chunkedProtocol = new HttpProtocol("test", localnode, 10000, 100, Some(chunkSize))
  }

  /**
   * Tests to be run with and without chunking enabled
   */

<<<<<<< HEAD
  def commonHttpTests(protocol: => HttpProtocol, displayName: String) {
=======
    val msg = protocol.parse(nettyRequest, null)
>>>>>>> eb91629e

    test("should map HTTP query to message parameters (" + displayName + ")") {
      val nettyRequest = new DefaultHttpRequest(HttpVersion.HTTP_1_1, HttpMethod.GET, "path?a=1&b=2&b=3")

      val msg = protocol.parse(nettyRequest)

<<<<<<< HEAD
      msg.parameters.size should equal(2)
      msg.parameters("a") should equal(MString("1"))
      msg.parameters("b") should equal(MList(Seq("2", "3")))
    }
=======
    val msg = protocol.parse(nettyRequest, null)
>>>>>>> eb91629e

    test("should map HTTP header to message metadata in requests (" + displayName + ")") {
      val nettyRequest = new DefaultHttpRequest(HttpVersion.HTTP_1_1, HttpMethod.GET, "/")
      nettyRequest.addHeader("header", "value")

      val msg = protocol.parse(nettyRequest)

<<<<<<< HEAD
      msg.metadata.size should equal(1)
      msg.metadata("HEADER") should equal(MString("value"))
    }
=======
    val msg = protocol.parse(nettyresponse, null)
>>>>>>> eb91629e

    test("should map HTTP header to message metadata in responses (" + displayName + ")") {
      val nettyresponse = new DefaultHttpResponse(HttpVersion.HTTP_1_1, HttpResponseStatus.OK)
      nettyresponse.addHeader("header", "value")

      val msg = protocol.parse(nettyresponse)

<<<<<<< HEAD
      msg.metadata("HEADER") should equal(MString("value"))
    }
=======
    val msg = protocol.parse(nettyresponse, null)
>>>>>>> eb91629e

    test("should HTTP map status code to code (" + displayName + ")") {
      val nettyresponse = new DefaultHttpResponse(HttpVersion.HTTP_1_1, HttpResponseStatus.OK)

      val msg = protocol.parse(nettyresponse)

<<<<<<< HEAD
      msg.code should equal(200)
    }
=======
    val msg = protocol.parse(nettyRequest, null)
>>>>>>> eb91629e

    test("should map status code in special header to code (" + displayName + ")") {
      val nettyRequest = new DefaultHttpRequest(HttpVersion.HTTP_1_1, HttpMethod.GET, "")
      nettyRequest.addHeader(HttpProtocol.CODE_HEADER, 200)

      val msg = protocol.parse(nettyRequest)

      msg.code should equal(200)
    }

    test("should set code to HTTP request special header (" + displayName + ")") {
      val msg = new InMessage()
      msg.method = "GET"
      msg.code = 333

      val req = protocol.generate(msg).asInstanceOf[HttpRequest]

      assert(333 === req.getHeader(HttpProtocol.CODE_HEADER).toInt)
    }

    test("should use message code as status code (" + displayName + ")") {
      val msg = new OutMessage()
      msg.code = 500

      val res = protocol.generate(msg) match {
        case chunkedMessage:HttpProtocol.HttpChunkedMessage => chunkedMessage.begin
        case default:DefaultHttpResponse => default
        case _ => fail("Invalid response")
      }

<<<<<<< HEAD
      assert(500 === res.getStatus.getCode)
    }
=======
    val msg = protocol.parse(nettyRequest, null)
>>>>>>> eb91629e

    test("should map HTTP method to message method (" + displayName + ")") {
      val nettyRequest = new DefaultHttpRequest(HttpVersion.HTTP_1_1, HttpMethod.GET, "")

      val msg = protocol.parse(nettyRequest)

<<<<<<< HEAD
      msg.method should equal(ActionMethod("GET"))
    }
=======
    val msg = protocol.parse(nettyresponse, null)
>>>>>>> eb91629e

    test("should map special method HTTP header to message method (" + displayName + ")") {
      val nettyresponse = new DefaultHttpResponse(HttpVersion.HTTP_1_1, HttpResponseStatus.OK)
      nettyresponse.addHeader(HttpProtocol.METHOD_HEADER, ActionMethod.GET)

      val msg = protocol.parse(nettyresponse)

      msg.method should equal(ActionMethod.GET)
    }

    test("should set method in special HTTP header on response (" + displayName + ")") {
      val msg = new OutMessage()
      msg.method = ActionMethod.GET

      val res = protocol.generate(msg) match {
        case chunkedMessage:HttpProtocol.HttpChunkedMessage => chunkedMessage.begin
        case default:DefaultHttpResponse => default
        case _ => fail("Invalid response")
      }

      assert("GET" === res.getHeader(HttpProtocol.METHOD_HEADER))
    }

    test("should set method in HTTP request (" + displayName + ")") {
      val msg = new InMessage()
      msg.method = ActionMethod.GET

      val req = protocol.generate(msg).asInstanceOf[HttpRequest]

<<<<<<< HEAD
      assert("GET" === req.getMethod.toString)
    }
=======
    val msg = protocol.parse(nettyRequest, null)
>>>>>>> eb91629e

    test("should map HTTP path to message path (" + displayName + ")") {
      val nettyRequest = new DefaultHttpRequest(HttpVersion.HTTP_1_1, HttpMethod.GET, "path")

      val msg = protocol.parse(nettyRequest)

<<<<<<< HEAD
      msg.path should equal("path")
    }
=======
    val msg = protocol.parse(nettyresponse, null)
>>>>>>> eb91629e

    test("should map special method HTTP header to message path (" + displayName + ")") {
      val nettyresponse = new DefaultHttpResponse(HttpVersion.HTTP_1_1, HttpResponseStatus.OK)
      nettyresponse.addHeader(HttpProtocol.PATH_HEADER, "path")

      val msg = protocol.parse(nettyresponse)

      msg.path should equal("path")
    }

    test("should set path in special HTTP header on response (" + displayName + ")") {
      val msg = new OutMessage()
      msg.path = "path"

      val res = protocol.generate(msg) match {
        case chunkedMessage:HttpProtocol.HttpChunkedMessage => chunkedMessage.begin
        case default:DefaultHttpResponse => default
        case _ => fail("Invalid response")
      }

      assert("path" === res.getHeader(HttpProtocol.PATH_HEADER))
    }

    test("should set path in HTTP request (" + displayName + ")") {
      val msg = new InMessage()
      msg.method = ActionMethod.GET
      msg.path = "path"

      val req = protocol.generate(msg).asInstanceOf[HttpRequest]

      assert("path" === req.getUri)
    }

    test("should generate and parse a complete message (" + displayName + ")") {
      val msg = new InMessage()
      msg.method = ActionMethod.GET
      msg.path = "path"

      msg.metadata("CONTENT-TYPE") = MString("text/plain")

      val req = protocol.generate(msg).asInstanceOf[HttpRequest]
      val msg2 = protocol.parse(req)

      assert(msg.path === msg2.path)
      assert(msg.method === msg2.method)
      assert(msg.metadata("CONTENT-TYPE") === msg2.metadata("CONTENT-TYPE"))
    }
  }

  commonHttpTests(unchunkedProtocol, "without chunk")
  commonHttpTests(chunkedProtocol, "with chunk")

  /**
   * Specific tests for chunking
   */

<<<<<<< HEAD
  test("should set the correct Transfer-Encoding header") {
    val msg = new OutMessage()
    msg.code = 200
    msg.messageData = fixture.sampleJsonData
=======
    val req = protocol.generate(msg).asInstanceOf[HttpRequest]
    val msg2 = protocol.parse(req, null)
>>>>>>> eb91629e

    chunkedProtocol.generate(msg) match {
      case chunkedMessage:HttpProtocol.HttpChunkedMessage => {
        assert(chunkedMessage.begin.getHeader("Transfer-Encoding") === "chunked")
      }
      case _ => fail("Response was not chunked")
    }
  }

  test("should split the response in several chunks of defined size") {
    val msg = new OutMessage()
    msg.code = 200
    msg.messageData = fixture.sampleJsonData

    chunkedProtocol.generate(msg) match {
      case chunkedMessage:HttpProtocol.HttpChunkedMessage => {
        assert(chunkedMessage.chunks.length >= 1)
        chunkedMessage.chunks.foreach { chunk =>
          val size = chunk.getContent.readableBytes
          if (chunk != chunkedMessage.chunks.last) assert(size === chunkSize)
          else assert(size <= chunkSize)
        }
      }
      case _ => fail("Response was not chunked")
    }
  }
}<|MERGE_RESOLUTION|>--- conflicted
+++ resolved
@@ -42,70 +42,50 @@
    * Tests to be run with and without chunking enabled
    */
 
-<<<<<<< HEAD
   def commonHttpTests(protocol: => HttpProtocol, displayName: String) {
-=======
-    val msg = protocol.parse(nettyRequest, null)
->>>>>>> eb91629e
 
     test("should map HTTP query to message parameters (" + displayName + ")") {
       val nettyRequest = new DefaultHttpRequest(HttpVersion.HTTP_1_1, HttpMethod.GET, "path?a=1&b=2&b=3")
 
-      val msg = protocol.parse(nettyRequest)
-
-<<<<<<< HEAD
+      val msg = protocol.parse(nettyRequest, null)
+
       msg.parameters.size should equal(2)
       msg.parameters("a") should equal(MString("1"))
       msg.parameters("b") should equal(MList(Seq("2", "3")))
     }
-=======
-    val msg = protocol.parse(nettyRequest, null)
->>>>>>> eb91629e
 
     test("should map HTTP header to message metadata in requests (" + displayName + ")") {
       val nettyRequest = new DefaultHttpRequest(HttpVersion.HTTP_1_1, HttpMethod.GET, "/")
       nettyRequest.addHeader("header", "value")
 
-      val msg = protocol.parse(nettyRequest)
-
-<<<<<<< HEAD
+      val msg = protocol.parse(nettyRequest, null)
+
       msg.metadata.size should equal(1)
       msg.metadata("HEADER") should equal(MString("value"))
     }
-=======
-    val msg = protocol.parse(nettyresponse, null)
->>>>>>> eb91629e
 
     test("should map HTTP header to message metadata in responses (" + displayName + ")") {
       val nettyresponse = new DefaultHttpResponse(HttpVersion.HTTP_1_1, HttpResponseStatus.OK)
       nettyresponse.addHeader("header", "value")
 
-      val msg = protocol.parse(nettyresponse)
-
-<<<<<<< HEAD
+      val msg = protocol.parse(nettyresponse, null)
+
       msg.metadata("HEADER") should equal(MString("value"))
     }
-=======
-    val msg = protocol.parse(nettyresponse, null)
->>>>>>> eb91629e
 
     test("should HTTP map status code to code (" + displayName + ")") {
       val nettyresponse = new DefaultHttpResponse(HttpVersion.HTTP_1_1, HttpResponseStatus.OK)
 
-      val msg = protocol.parse(nettyresponse)
-
-<<<<<<< HEAD
+      val msg = protocol.parse(nettyresponse, null)
+
       msg.code should equal(200)
     }
-=======
-    val msg = protocol.parse(nettyRequest, null)
->>>>>>> eb91629e
 
     test("should map status code in special header to code (" + displayName + ")") {
       val nettyRequest = new DefaultHttpRequest(HttpVersion.HTTP_1_1, HttpMethod.GET, "")
       nettyRequest.addHeader(HttpProtocol.CODE_HEADER, 200)
 
-      val msg = protocol.parse(nettyRequest)
+      val msg = protocol.parse(nettyRequest, null)
 
       msg.code should equal(200)
     }
@@ -130,30 +110,22 @@
         case _ => fail("Invalid response")
       }
 
-<<<<<<< HEAD
       assert(500 === res.getStatus.getCode)
     }
-=======
-    val msg = protocol.parse(nettyRequest, null)
->>>>>>> eb91629e
 
     test("should map HTTP method to message method (" + displayName + ")") {
       val nettyRequest = new DefaultHttpRequest(HttpVersion.HTTP_1_1, HttpMethod.GET, "")
 
-      val msg = protocol.parse(nettyRequest)
-
-<<<<<<< HEAD
+      val msg = protocol.parse(nettyRequest, null)
+
       msg.method should equal(ActionMethod("GET"))
     }
-=======
-    val msg = protocol.parse(nettyresponse, null)
->>>>>>> eb91629e
 
     test("should map special method HTTP header to message method (" + displayName + ")") {
       val nettyresponse = new DefaultHttpResponse(HttpVersion.HTTP_1_1, HttpResponseStatus.OK)
       nettyresponse.addHeader(HttpProtocol.METHOD_HEADER, ActionMethod.GET)
 
-      val msg = protocol.parse(nettyresponse)
+      val msg = protocol.parse(nettyresponse, null)
 
       msg.method should equal(ActionMethod.GET)
     }
@@ -177,30 +149,22 @@
 
       val req = protocol.generate(msg).asInstanceOf[HttpRequest]
 
-<<<<<<< HEAD
       assert("GET" === req.getMethod.toString)
     }
-=======
-    val msg = protocol.parse(nettyRequest, null)
->>>>>>> eb91629e
 
     test("should map HTTP path to message path (" + displayName + ")") {
       val nettyRequest = new DefaultHttpRequest(HttpVersion.HTTP_1_1, HttpMethod.GET, "path")
 
-      val msg = protocol.parse(nettyRequest)
-
-<<<<<<< HEAD
+      val msg = protocol.parse(nettyRequest, null)
+
       msg.path should equal("path")
     }
-=======
-    val msg = protocol.parse(nettyresponse, null)
->>>>>>> eb91629e
 
     test("should map special method HTTP header to message path (" + displayName + ")") {
       val nettyresponse = new DefaultHttpResponse(HttpVersion.HTTP_1_1, HttpResponseStatus.OK)
       nettyresponse.addHeader(HttpProtocol.PATH_HEADER, "path")
 
-      val msg = protocol.parse(nettyresponse)
+      val msg = protocol.parse(nettyresponse, null)
 
       msg.path should equal("path")
     }
@@ -236,7 +200,7 @@
       msg.metadata("CONTENT-TYPE") = MString("text/plain")
 
       val req = protocol.generate(msg).asInstanceOf[HttpRequest]
-      val msg2 = protocol.parse(req)
+      val msg2 = protocol.parse(req, null)
 
       assert(msg.path === msg2.path)
       assert(msg.method === msg2.method)
@@ -251,15 +215,10 @@
    * Specific tests for chunking
    */
 
-<<<<<<< HEAD
   test("should set the correct Transfer-Encoding header") {
     val msg = new OutMessage()
     msg.code = 200
     msg.messageData = fixture.sampleJsonData
-=======
-    val req = protocol.generate(msg).asInstanceOf[HttpRequest]
-    val msg2 = protocol.parse(req, null)
->>>>>>> eb91629e
 
     chunkedProtocol.generate(msg) match {
       case chunkedMessage:HttpProtocol.HttpChunkedMessage => {
