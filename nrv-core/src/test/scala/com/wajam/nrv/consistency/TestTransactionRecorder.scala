--- conflicted
+++ resolved
@@ -17,12 +17,7 @@
 import com.yammer.metrics.Metrics
 import java.util.concurrent.TimeUnit
 import persistence.LogRecord.Index
-<<<<<<< HEAD
-import persistence.LogRecord
-=======
 import persistence.{EmptyTransactionLogIterator, LogRecord, TransactionLog}
->>>>>>> e7e0cc62
-
 
 @RunWith(classOf[JUnitRunner])
 class TestTransactionRecorder extends TestTransactionBase with BeforeAndAfter with MockitoSugar {
@@ -62,36 +57,6 @@
     service = null
   }
 
-<<<<<<< HEAD
-=======
-  trait TransactionAppender {
-    def append(record: LogRecord)
-  }
-
-  class FakeTransactionLog extends TransactionLog {
-
-    val mockAppender = mock[TransactionAppender]
-
-    def getLastLoggedIndex = None
-
-    def append[T <: LogRecord](block: => T): T = {
-      val record: T = block
-      mockAppender.append(record)
-      record
-    }
-
-    def read(index: Index) = EmptyTransactionLogIterator
-
-    def read(timestamp: Timestamp) = EmptyTransactionLogIterator
-
-    def truncate(index: Index) {}
-
-    def commit() {}
-
-    def close() {}
-  }
-
->>>>>>> e7e0cc62
   test("tx consistency should be pending until responded") {
     recorder.pendingSize should be(0)
     val request = createRequestMessage(timestamp = 0)
