--- conflicted
+++ resolved
@@ -38,34 +38,19 @@
     .configs(IntegrationTest)
     .settings(defaultSettings: _*)
     .settings(testOptions in IntegrationTest := Seq(Tests.Filter(s => s.contains("Test"))))
-<<<<<<< HEAD
-    .aggregate(core, zookeeper)
-=======
-    .settings(parallelExecution in IntegrationTest := false)
     .aggregate(core)
     .aggregate(zookeeper)
->>>>>>> c3b06468
 
   lazy val core = Project("nrv-core", file("nrv-core"))
     .configs(IntegrationTest)
     .settings(defaultSettings: _*)
     .settings(testOptions in IntegrationTest := Seq(Tests.Filter(s => s.contains("Test"))))
-<<<<<<< HEAD
 
   lazy val zookeeper = Project("nrv-zookeeper", file("nrv-zookeeper"))
-    .dependsOn(core)
-=======
-    .settings(parallelExecution in IntegrationTest := false)
-
-  lazy val zookeeper = Project("nrv-zookeeper", file("nrv-zookeeper"))
->>>>>>> c3b06468
     .configs(IntegrationTest)
     .settings(defaultSettings: _*)
     .settings(libraryDependencies ++= zookeeperDeps)
     .settings(testOptions in IntegrationTest := Seq(Tests.Filter(s => s.contains("Test"))))
     .settings(parallelExecution in IntegrationTest := false)
-<<<<<<< HEAD
-=======
     .dependsOn(core)
->>>>>>> c3b06468
 }
